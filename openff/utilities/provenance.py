--- conflicted
+++ resolved
@@ -27,21 +27,10 @@
 
     package_versions = {}
 
-<<<<<<< HEAD
     for output_line in output[3:-1]:
-        package_name, package_version, *_ = output_line.split()
-=======
     # The output format of `conda`/`mamba list` and `micromamba list` are different.
     # See https://github.com/openforcefield/openff-utilities/issues/65
-    if conda_executable == "micromamba":
-        start_line = 4
-    else:
-        start_line = 3
-
-    for output_line in output[start_line:-1]:
-        output_line = output_line.strip()
-        package_name, package_version, *_ = re.split(" +", output_line)
->>>>>>> 920bfde2
+        package_name, package_version, *_ = output_line.split()
         package_versions[package_name] = package_version
 
     return package_versions
